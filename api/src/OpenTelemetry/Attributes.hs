--- conflicted
+++ resolved
@@ -60,13 +60,10 @@
 import Data.Text (Text)
 import qualified Data.Text as T
 import GHC.Generics (Generic)
-<<<<<<< HEAD
+import qualified Language.Haskell.TH.Syntax as TH
 import OpenTelemetry.Attributes.Attribute (Attribute (..), FromAttribute (..), FromPrimitiveAttribute (..), PrimitiveAttribute (..), ToAttribute (..), ToPrimitiveAttribute (..))
 import OpenTelemetry.Attributes.Key as Key
 import qualified OpenTelemetry.Attributes.Map as Map
-=======
-import qualified Language.Haskell.TH.Syntax as TH
->>>>>>> 0b9631fe
 
 
 {- | Default attribute limits used in the global attribute limit configuration if no environment variables are set.
@@ -174,126 +171,6 @@
   deriving anyclass (Hashable)
 
 
-<<<<<<< HEAD
-=======
--- | Convert a Haskell value to a 'PrimitiveAttribute' value.
-class ToPrimitiveAttribute a where
-  toPrimitiveAttribute :: a -> PrimitiveAttribute
-
-
-{- | An attribute represents user-provided metadata about a span, link, or event.
-
- Telemetry tools may use this data to support high-cardinality querying, visualization
- in waterfall diagrams, trace sampling decisions, and more.
--}
-data Attribute
-  = -- | An attribute representing a single primitive value
-    AttributeValue PrimitiveAttribute
-  | -- | An attribute representing an array of primitive values.
-    --
-    -- All values in the array MUST be of the same primitive attribute type.
-    AttributeArray [PrimitiveAttribute]
-  deriving stock (Read, Show, Eq, Ord, Data, Generic, TH.Lift)
-  deriving anyclass (Hashable)
-
-
-{- | Create a `TextAttribute` from the string value.
-
- @since 0.0.2.1
--}
-instance IsString PrimitiveAttribute where
-  fromString = TextAttribute . fromString
-
-
-{- | Create a `TextAttribute` from the string value.
-
- @since 0.0.2.1
--}
-instance IsString Attribute where
-  fromString = AttributeValue . fromString
-
-
-data PrimitiveAttribute
-  = TextAttribute Text
-  | BoolAttribute Bool
-  | DoubleAttribute Double
-  | IntAttribute Int64
-  deriving stock (Read, Show, Eq, Ord, Data, Generic, TH.Lift)
-  deriving anyclass (Hashable)
-
-
-{- | Convert a Haskell value to an 'Attribute' value.
-
- For most values, you can define an instance of 'ToPrimitiveAttribute' and use the default 'toAttribute' implementation:
-
- @
-
- data Foo = Foo
-
- instance ToPrimitiveAttribute Foo where
-   toPrimitiveAttribute Foo = TextAttribute "Foo"
- instance ToAttribute foo
-
- @
--}
-class ToAttribute a where
-  toAttribute :: a -> Attribute
-  default toAttribute :: (ToPrimitiveAttribute a) => a -> Attribute
-  toAttribute = AttributeValue . toPrimitiveAttribute
-
-
-instance ToPrimitiveAttribute PrimitiveAttribute where
-  toPrimitiveAttribute = id
-
-
-instance ToAttribute PrimitiveAttribute where
-  toAttribute = AttributeValue
-
-
-instance ToPrimitiveAttribute Text where
-  toPrimitiveAttribute = TextAttribute
-
-
-instance ToAttribute Text
-
-
-instance ToPrimitiveAttribute Bool where
-  toPrimitiveAttribute = BoolAttribute
-
-
-instance ToAttribute Bool
-
-
-instance ToPrimitiveAttribute Double where
-  toPrimitiveAttribute = DoubleAttribute
-
-
-instance ToAttribute Double
-
-
-instance ToPrimitiveAttribute Int64 where
-  toPrimitiveAttribute = IntAttribute
-
-
-instance ToAttribute Int64
-
-
-instance ToPrimitiveAttribute Int where
-  toPrimitiveAttribute = IntAttribute . fromIntegral
-
-
-instance ToAttribute Int
-
-
-instance ToAttribute Attribute where
-  toAttribute = id
-
-
-instance (ToPrimitiveAttribute a) => ToAttribute [a] where
-  toAttribute = AttributeArray . map toPrimitiveAttribute
-
-
->>>>>>> 0b9631fe
 -- | Left-biased merge.
 unsafeMergeAttributesIgnoringLimits :: Attributes -> Attributes -> Attributes
 unsafeMergeAttributesIgnoringLimits left right = Attributes hm c d
