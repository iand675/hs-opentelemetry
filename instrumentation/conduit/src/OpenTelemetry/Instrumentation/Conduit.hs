--- conflicted
+++ resolved
@@ -1,8 +1,5 @@
-<<<<<<< HEAD
 {-# LANGUAGE OverloadedStrings #-}
-=======
 {-# LANGUAGE OverloadedLists #-}
->>>>>>> 7f86db41
 
 module OpenTelemetry.Instrumentation.Conduit where
 
