_common/lib: !include "../package-common.yaml"

name:                hs-opentelemetry-sdk
<<<<<<< HEAD
version:             0.0.3.6
=======
version:             0.0.3.5
>>>>>>> 7f86db41

<<: *preface

extra-source-files:
- README.md
- ChangeLog.md
extra-doc-files:
- docs/img/*

synopsis:            OpenTelemetry SDK for use in applications.
category:            OpenTelemetry, Telemetry, Monitoring, Observability, Metrics

# To avoid duplicated efforts in documentation and dealing with the
# complications of embedding Haddock markup inside cabal files, it is
# common to point users to the README.md file.
description:         Please see the README on GitHub at <https://github.com/iand675/hs-opentelemetry/tree/main/sdk#readme>

dependencies:
- base >= 4.7 && < 5
- bytestring
- text
# These are "distribution" packages
- hs-opentelemetry-api >= 0.0.3 && < 0.2
- hs-opentelemetry-propagator-w3c == 0.0.1.*
- hs-opentelemetry-exporter-otlp == 0.0.1.*
- hs-opentelemetry-propagator-b3 ==0.0.1.*

- async
- vector
- stm
- unagi-chan
- unordered-containers
- vector-builder
- http-types
- network-bsd
- unix
- transformers
- random >= 1.2.0

library:
  ghc-options: -Wall
  source-dirs: src
  reexported-modules:
    - OpenTelemetry.Attributes
    - OpenTelemetry.Baggage
    - OpenTelemetry.Context
    - OpenTelemetry.Context.ThreadLocal
    - OpenTelemetry.Exporter
    - OpenTelemetry.Processor
    - OpenTelemetry.Propagator
    - OpenTelemetry.Resource
    - OpenTelemetry.Resource.Cloud
    - OpenTelemetry.Resource.Container
    - OpenTelemetry.Resource.DeploymentEnvironment
    - OpenTelemetry.Resource.Device
    - OpenTelemetry.Resource.FaaS
    - OpenTelemetry.Resource.Host
    - OpenTelemetry.Resource.Kubernetes
    - OpenTelemetry.Resource.OperatingSystem
    - OpenTelemetry.Resource.Process
    - OpenTelemetry.Resource.Service
    - OpenTelemetry.Resource.Telemetry
    - OpenTelemetry.Resource.Webengine
    # - OpenTelemetry.Trace
    - OpenTelemetry.Trace.Id
    # - OpenTelemetry.Trace.IdGenerator
    - OpenTelemetry.Trace.Monad
    - OpenTelemetry.Trace.Sampler
    - OpenTelemetry.Trace.TraceState
    - OpenTelemetry.Util
  other-modules:
  - Paths_hs_opentelemetry_sdk

tests:
  hs-opentelemetry-sdk-test:
    main:                Spec.hs
    source-dirs:         test
    ghc-options:
    - -threaded
    - -rtsopts
    - -with-rtsopts=-N
    dependencies:
    - hspec
    - hs-opentelemetry-sdk
    - hs-opentelemetry-api
    - clock<|MERGE_RESOLUTION|>--- conflicted
+++ resolved
@@ -1,11 +1,7 @@
 _common/lib: !include "../package-common.yaml"
 
 name:                hs-opentelemetry-sdk
-<<<<<<< HEAD
 version:             0.0.3.6
-=======
-version:             0.0.3.5
->>>>>>> 7f86db41
 
 <<: *preface
 
