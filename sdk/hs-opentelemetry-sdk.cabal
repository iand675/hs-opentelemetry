--- conflicted
+++ resolved
@@ -4,7 +4,6 @@
 --
 -- see: https://github.com/sol/hpack
 
-<<<<<<< HEAD
 name:               hs-opentelemetry-sdk
 version:            0.0.3.6
 synopsis:           OpenTelemetry SDK for use in applications.
@@ -18,21 +17,6 @@
 license:            BSD3
 license-file:       LICENSE
 build-type:         Simple
-=======
-name:           hs-opentelemetry-sdk
-version:        0.0.3.5
-synopsis:       OpenTelemetry SDK for use in applications.
-description:    Please see the README on GitHub at <https://github.com/iand675/hs-opentelemetry/tree/main/sdk#readme>
-category:       OpenTelemetry, Telemetry, Monitoring, Observability, Metrics
-homepage:       https://github.com/iand675/hs-opentelemetry#readme
-bug-reports:    https://github.com/iand675/hs-opentelemetry/issues
-author:         Ian Duncan, Jade Lovelace
-maintainer:     ian@iankduncan.com
-copyright:      2022 Ian Duncan
-license:        BSD3
-license-file:   LICENSE
-build-type:     Simple
->>>>>>> 7f86db41
 extra-source-files:
     README.md
     ChangeLog.md
